package frc.robot.subsystems;

import com.revrobotics.RelativeEncoder;
import com.revrobotics.servohub.ServoHub.ResetMode;
import com.revrobotics.spark.SparkClosedLoopController;
import com.revrobotics.spark.SparkMax;
import com.revrobotics.spark.SparkBase.ControlType;
import com.revrobotics.spark.SparkBase.PersistMode;
import com.revrobotics.spark.SparkLowLevel.MotorType;
import com.revrobotics.spark.config.ClosedLoopConfig;
import com.revrobotics.spark.config.SparkMaxConfig;
import com.revrobotics.spark.config.ClosedLoopConfig.FeedbackSensor;
import com.revrobotics.spark.config.SparkBaseConfig.IdleMode;

import edu.wpi.first.util.sendable.SendableBuilder;
import edu.wpi.first.wpilibj.DriverStation;
import edu.wpi.first.wpilibj2.command.SubsystemBase;
import frc.robot.Constants;
import frc.robot.Constants.DriveConstants.WheelIndex;

public class ArmSubsystem extends SubsystemBase {

    private InputSubsystem input;

    /**
     * Controls the left motor of the 4 bar lift.
     */
    private SparkMax LeftLift;

    /**
     * Controls the right motor of the 4 bar lift, which will be
     * a follower to move both of the motors simultaneously.
     */
    private SparkMax RightLift;

    /**
     * Left coral intake motor.
     */
    private SparkMax LeftCoral;

    /**
     * Right coral intake motor. Similar to the lift motors,
     * this will be a follower of the left coral intake motor.
     */
    private SparkMax RightCoral;


    private RelativeEncoder leftLiftEncoder;

    private SparkClosedLoopController pidController;

    private double armSpeed;

    private boolean isOuttaking;

    public ArmSubsystem(InputSubsystem inputSubsystem) {
        input = inputSubsystem;
        LeftLift = new SparkMax(Constants.ArmConstants.LEFT_LIFT_CAN_ID, MotorType.kBrushless);
        RightLift = new SparkMax(Constants.ArmConstants.RIGHT_LIFT_CAN_ID, MotorType.kBrushless);
        LeftCoral = new SparkMax(Constants.ArmConstants.LEFT_CORAL_CAN_ID, MotorType.kBrushless);
        RightCoral = new SparkMax(Constants.ArmConstants.RIGHT_CORAL_CAN_ID, MotorType.kBrushless);

        leftLiftEncoder = LeftLift.getEncoder();

        pidController = LeftLift.getClosedLoopController();

        // The idle mode of the coral intake and lift motors are set to brake to prevent them from
        // continuing to move after the movement is halted. The algae config idle mode is set to
        // coast due to the motors being in control of flywheels, meaning that the flywheels will
        // slowly spin to a halt rather than fully stopping immediately.
        SparkMaxConfig liftConfig = new SparkMaxConfig();
        liftConfig.idleMode(IdleMode.kBrake);
        liftConfig.closedLoop.pid(0.1, 0, 0);
        liftConfig.closedLoop.feedbackSensor(FeedbackSensor.kPrimaryEncoder);

        SparkMaxConfig followLiftConfig = new SparkMaxConfig();
<<<<<<< HEAD
        followLiftConfig.apply(liftConfig);
=======
        followLiftConfig.follow(Constants.ArmConstants.LEFT_LIFT_CAN_ID).apply(liftConfig);
>>>>>>> 99e2311c
        

        SparkMaxConfig coralConfig = new SparkMaxConfig();
        coralConfig.idleMode(IdleMode.kBrake);

        SparkMaxConfig followCoralConfig = new SparkMaxConfig();
        followCoralConfig.follow(Constants.ArmConstants.LEFT_CORAL_CAN_ID).apply(coralConfig);

<<<<<<< HEAD
=======

>>>>>>> 99e2311c
        followLiftConfig.follow(Constants.ArmConstants.LEFT_LIFT_CAN_ID, true);
        followCoralConfig.follow(Constants.ArmConstants.LEFT_CORAL_CAN_ID, true);

        LeftLift.configure(liftConfig, com.revrobotics.spark.SparkBase.ResetMode.kResetSafeParameters, PersistMode.kPersistParameters);
        RightLift.configure(followLiftConfig, com.revrobotics.spark.SparkBase.ResetMode.kResetSafeParameters, PersistMode.kPersistParameters);
        LeftCoral.configure(coralConfig, com.revrobotics.spark.SparkBase.ResetMode.kResetSafeParameters, PersistMode.kPersistParameters);
        RightCoral.configure(followCoralConfig, com.revrobotics.spark.SparkBase.ResetMode.kResetSafeParameters, PersistMode.kPersistParameters);
    }



    @Override
    public void periodic() {
        if (DriverStation.isTeleopEnabled()) {
            this.setArmSpeed(input.getArmMovement());
            this.spinOuttake(input.isCoralIntakeActivated());
        }
        if (isOuttaking) {
            LeftCoral.set(Constants.ArmConstants.CORAL_INTAKE_SPEED);
            System.out.println("Coral outtaking at " + Constants.ArmConstants.CORAL_INTAKE_SPEED * 100 + "%");
        } else {
<<<<<<< HEAD
            LeftCoral.stopMotor();
=======
            LeftCoral.set(0);
>>>>>>> 99e2311c
        }

        // Move the arm according to input from teleop or autonomous.
        if (Math.abs(armSpeed) >= Constants.MathConstants.EPSILON) {
            LeftLift.set(armSpeed);
        } else {
            LeftLift.stopMotor();
        }
    }

    /**
     * Moves the arm by the specified speed.
     *
     * @param speed The arm's speed as percentage between -1.0 (full speed
       down) and +1.0 (full speed up.) 0 stops the arm from moving.
    */
    public void setArmSpeed(double speed) {
        armSpeed = speed;
        System.out.println("Moving arm at " + (speed * 100) + "%");
    }

    /**
     * Spins the outtake.
     *
     * @param speed The outtake speed as a percentage between 0 and 1.0.
     * Negative values are ignored.
    */
   public void spinOuttake(boolean active) {
        isOuttaking = active;
   }

   @Override
   public void initSendable(SendableBuilder builder) {
        // The RightMotor are always having the same speed as the left motors
        // as they are following them. As such, we only get the speed of the
        // leader, the LeftMotor. The right motor will be spinning in the opposite direction though.
        builder.addDoubleProperty("Lift", () -> LeftLift.get(), (armSpeed) -> LeftLift.set(armSpeed));
        builder.addDoubleProperty("Coral", () -> LeftCoral.get(), (intakeSpeed) -> LeftCoral.set(intakeSpeed));
        initSendable(builder);
    }

}<|MERGE_RESOLUTION|>--- conflicted
+++ resolved
@@ -74,11 +74,7 @@
         liftConfig.closedLoop.feedbackSensor(FeedbackSensor.kPrimaryEncoder);
 
         SparkMaxConfig followLiftConfig = new SparkMaxConfig();
-<<<<<<< HEAD
-        followLiftConfig.apply(liftConfig);
-=======
         followLiftConfig.follow(Constants.ArmConstants.LEFT_LIFT_CAN_ID).apply(liftConfig);
->>>>>>> 99e2311c
         
 
         SparkMaxConfig coralConfig = new SparkMaxConfig();
@@ -87,10 +83,7 @@
         SparkMaxConfig followCoralConfig = new SparkMaxConfig();
         followCoralConfig.follow(Constants.ArmConstants.LEFT_CORAL_CAN_ID).apply(coralConfig);
 
-<<<<<<< HEAD
-=======
 
->>>>>>> 99e2311c
         followLiftConfig.follow(Constants.ArmConstants.LEFT_LIFT_CAN_ID, true);
         followCoralConfig.follow(Constants.ArmConstants.LEFT_CORAL_CAN_ID, true);
 
@@ -112,11 +105,7 @@
             LeftCoral.set(Constants.ArmConstants.CORAL_INTAKE_SPEED);
             System.out.println("Coral outtaking at " + Constants.ArmConstants.CORAL_INTAKE_SPEED * 100 + "%");
         } else {
-<<<<<<< HEAD
             LeftCoral.stopMotor();
-=======
-            LeftCoral.set(0);
->>>>>>> 99e2311c
         }
 
         // Move the arm according to input from teleop or autonomous.
